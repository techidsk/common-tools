""" 简单处理图片的通用工具 """

import time
import uuid
from pathlib import Path

from loguru import logger
from PIL import Image
from watchdog.events import FileSystemEventHandler
from watchdog.observers import Observer
from PIL import ImageOps

PREFIX = "renamed_"


def resize_image(image_path: str, new_size: int = 1024):
    """调整成短边1024"""

    image_file = Path(image_path)
    image = Image.open(image_file)

    # Get current dimensions
    original_width, original_height = image.size

    # Determine the resizing scale factor
    scale = min(new_size / original_width, new_size / original_height)

    # Compute new dimensions
    new_width = int(original_width * scale)
    new_height = int(original_height * scale)

    # Resize the image
    resized_image = image.resize((new_width, new_height), Image.Resampling.LANCZOS)

    # Save the resized image
    resized_image.save(
        f"{Path(image_path).parent} / resized_{image_file.name}", quality=95
    )

    return f"resized_{image_file.name}"


def rename_image(
    image_path: str,
):
    """重命名图片"""

    image_file = Path(image_path)

    if image_file.stem.startswith(PREFIX):
        return

    new_name = PREFIX + uuid.uuid4().hex + image_file.suffix
    logger.debug(f"rename image: {image_path} to {new_name}")

    new_path = image_file.parent / new_name
    image_file.rename(new_path)
    return new_path


def loop_folder(
    folder_path: str,
    func: callable,
):
    """遍历文件夹"""

    folder = Path(folder_path)

    for file in folder.iterdir():
        if file.is_dir():
            loop_folder(file, func)
        else:
            func(file)


def convert_image(
    image_path: str,
    target_type: str = "jpeg",
    quality: int = 90,
):
    """转换图片格式"""
    try:
        image_file = Path(image_path)
        # 跳过 jpeg 和 jpg 格式
        if image_file.suffix in [".jpeg", ".jpg"]:
            return

        new_name = image_file.stem + "." + target_type

        new_path = image_file.parent / new_name

        image = Image.open(image_file)
        image.save(new_path, target_type, quality=quality)

        # 删除源文件
        image_file.unlink()
    except Exception as e:
        logger.info(e)


def handle_image(image_path: str):
    new_path = rename_image(image_path)
    if new_path:
        convert_image(new_path)


def listen_folder(folder_path):
    path = Path(folder_path)
    if not path.is_dir():
        raise ValueError(f"The provided path {folder_path} is not a directory.")

    event_handler = MyHandler()
    observer = Observer()
    observer.schedule(event_handler, folder_path, recursive=True)
    observer.start()
    print(f"Started monitoring {folder_path}")

    try:
        while True:
            time.sleep(1)
    except KeyboardInterrupt:
        observer.stop()
    observer.join()


def handle_folder_change(path):
    # 处理文件夹变化的函数
    print(f"Handling changes in: {path}")


class MyHandler(FileSystemEventHandler):
    def on_modified(self, event):
        if event.is_directory:
            print(f"Directory modified: {event.src_path}")
            # 在这里调用你想要执行的函数
            handle_folder_change(event.src_path)

    def on_created(self, event):
        if event.is_directory:
            print(f"Directory created: {event.src_path}")
            # 在这里调用你想要执行的函数
            handle_folder_change(event.src_path)
        else:
            print(f"File modified: {event.src_path}")
            # 在这里调用你想要执行的函数
            handle_image(event.src_path)

    def on_deleted(self, event):
        if event.is_directory:
            print(f"Directory deleted: {event.src_path}")
            # 在这里调用你想要执行的函数
            handle_folder_change(event.src_path)


def expand_image_edges(
    image_path: str,
    padding: int = 20,
    fill_color: tuple = (255, 255, 255),  # 默认白色
    top: bool = True,
    bottom: bool = True,
    left: bool = True,
    right: bool = True,
):
    """扩充图片边缘

    Args:
        image_path: 图片路径
        padding: 边缘填充像素数
        fill_color: 填充颜色，RGB格式的元组，默认白色 (255, 255, 255)
        top: 是否填充上边缘
        bottom: 是否填充下边缘
        left: 是否填充左边缘
        right: 是否填充右边缘
    """
    try:
        image_file = Path(image_path)
        image = Image.open(image_file)

        # 如果图片是 RGBA 模式，需要先转换为 RGB
        if image.mode == "RGBA":
            background = Image.new("RGB", image.size, fill_color)
            background.paste(image, mask=image.split()[3])
            image = background

        # 计算每个方向的填充像素
        border = (
            padding if left else 0,  # 左
            padding if top else 0,  # 上
            padding if right else 0,  # 右
            padding if bottom else 0,  # 下
        )

        # 扩充边缘
        expanded_image = ImageOps.expand(image, border=border, fill=fill_color)

        # 保存图片
        new_name = f"expanded_{image_file.stem}{image_file.suffix}"
        new_path = image_file.parent / new_name
        expanded_image.save(new_path, quality=95)

        return new_path
    except Exception as e:
        logger.error(f"扩充图片边缘失败: {e}")
        return None


if __name__ == "__main__":
    # rename_image(r"C:\Users\ecpkn\Desktop\NewUI\0_0.png")

    loop_folder(
<<<<<<< HEAD
        # r"C:\Sample\Curtain\3_curtain",
        r"C:\Sample\Fashion\yy\Output",
=======
        r"C:\Users\ecpkn\Desktop\1",
>>>>>>> c8dd926b
        handle_image,
    )
    # listen_folder(r"C:\Users\ecpkn\Desktop\NewUI")<|MERGE_RESOLUTION|>--- conflicted
+++ resolved
@@ -208,12 +208,8 @@
     # rename_image(r"C:\Users\ecpkn\Desktop\NewUI\0_0.png")
 
     loop_folder(
-<<<<<<< HEAD
         # r"C:\Sample\Curtain\3_curtain",
         r"C:\Sample\Fashion\yy\Output",
-=======
-        r"C:\Users\ecpkn\Desktop\1",
->>>>>>> c8dd926b
         handle_image,
     )
     # listen_folder(r"C:\Users\ecpkn\Desktop\NewUI")